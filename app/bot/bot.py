from aiogram import Bot, Dispatcher, types
from aiogram.filters import Command, StateFilter, or_f, CommandObject
from aiogram.fsm.context import FSMContext
from aiogram.fsm.state import State, StatesGroup
from aiogram.fsm.storage.memory import MemoryStorage
import aiohttp
import json
from .models import Session, User, Admin, Order
from app.utils import SONGS
import os
from dotenv import load_dotenv
from typing import List, Dict
import logging
from aiogram.types import InlineKeyboardMarkup, InlineKeyboardButton, CallbackQuery
from sqlalchemy.exc import SQLAlchemyError
from datetime import datetime, timezone, timedelta
from aiogram import F
from logging.handlers import RotatingFileHandler
from functools import wraps

load_dotenv()

# Конфигурация
TELEGRAM_TOKEN = os.getenv("TELEGRAM_TOKEN")
API_URL = "http://localhost:8009"
ADMIN_PASSWORD = os.getenv("ADMIN_PASSWORD")

# Статусы заказов
ORDER_STATUSES = {
    "pending": "⏳ Ожидает исполнения",
    "completed": "✅ Исполнена",
    "cancelled": "❌ Отменена"
}

<<<<<<< HEAD

async def ensure_registered_user(message: types.Message, state: FSMContext) -> bool:
    """Проверяет, зарегистрирован ли пользователь, и перенаправляет на регистрацию, если нет"""
    session = Session()
    user = session.query(User).filter_by(
        telegram_id=message.from_user.id).first()
    session.close()

    if not user or not user.is_registered:
        await message.reply(
            "Вы не зарегистрированы. Пожалуйста, используйте команду /start для регистрации."
        )
        return False
    return True


def require_registration(handler):
    @wraps(handler)
    async def wrapper(event, *args, **kwargs):
        print("require_registration")

        # Определяем telegram_id в зависимости от типа события
        if isinstance(event, types.CallbackQuery):
            telegram_id = event.from_user.id
            reply_to = event.message.reply
        else:  # Message
            telegram_id = event.from_user.id
            reply_to = event.reply

        session = Session()
        user = session.query(User).filter_by(telegram_id=telegram_id).first()
        admin = session.query(Admin).filter_by(telegram_id=telegram_id).first()
        session.close()

        # Пропускаем проверку, если пользователь является администратором
        if admin:
            return await handler(event, *args, **kwargs)

        if not user or not user.is_registered:
            print("user not registered")
            await reply_to(
                "Вы не зарегистрированы. Пожалуйста, используйте команду /start для регистрации."
            )
            return

        return await handler(event, *args, **kwargs)

    return wrapper


=======
>>>>>>> 92ed0dd2
def moscow_time(dt: datetime) -> datetime:
    """Конвертация времени в московское"""
    if dt.tzinfo is None:
        dt = dt.replace(tzinfo=timezone.utc)
    moscow_tz = timezone(timedelta(hours=3))  # UTC+3 для Москвы
    return dt.astimezone(moscow_tz)

<<<<<<< HEAD

=======
>>>>>>> 92ed0dd2
# Настройка логирования
log_formatter = logging.Formatter(
    '%(asctime)s - %(name)s - %(levelname)s - %(message)s')
log_file = "user_searches.log"

file_handler = RotatingFileHandler(
    log_file, maxBytes=5*1024*1024, backupCount=2)
file_handler.setFormatter(log_formatter)
file_handler.setLevel(logging.INFO)

logger = logging.getLogger(__name__)
logger.setLevel(logging.INFO)
logger.addHandler(file_handler)

# Инициализация бота и диспетчера
bot = Bot(token=TELEGRAM_TOKEN)
storage = MemoryStorage()
dp = Dispatcher(storage=storage)

# Состояния FSM


class UserState(StatesGroup):
    waiting_for_name = State()
    waiting_for_table = State()
    ready_to_search = State()
    waiting_for_admin_password = State()


async def check_registration_state(user: User, message: types.Message, state: FSMContext) -> bool:
    """Проверяет состояние регистрации пользователя и устанавливает нужное состояние"""
    try:
        if not user.is_registered:
            await message.reply(
                "Кажется, регистрация не была завершена.\n"
                "Пожалуйста, введите ваше имя:"
            )
            await state.set_state(UserState.waiting_for_name)
            return False

        if not user.table_number:
            await message.reply(
                "Пожалуйста, укажите номер вашего столика:"
            )
            await state.set_state(UserState.waiting_for_table)
            return False

        return True
    except Exception as e:
        logger.error(f"Error in check_registration_state: {e}")
        await message.reply("Произошла ошибка. Пожалуйста, начните сначала с команды /start")
        return False


async def fetch_songs(query: str) -> List[Dict]:
    """Получение песен из API"""
    try:
        async with aiohttp.ClientSession() as session:
            async with session.get(f"{API_URL}/songs/search/?query={query}") as response:
                if response.status == 200:
                    return await response.json()
                else:
                    logger.error(f"API error: {response.status}")
                    return []
    except Exception as e:
        logger.error(f"Error fetching songs: {e}")
        return []


def create_song_buttons(songs: List[Dict], page: int = 0, is_admin: bool = False) -> InlineKeyboardMarkup:
    """Создание клавиатуры с кнопками песен и навигацией"""
    keyboard = []
    start_idx = page * 10
    end_idx = start_idx + 10
    current_songs = songs[start_idx:end_idx]

    # Добавляем кнопки с песнями
    for song in current_songs:
        backing = "🎵" if song.get("has_backing") else "🎤"
        button_text = f"{backing} {song['artist']} - {song['title']}"
        callback_data = f"song_{song['id']}"
        keyboard.append([InlineKeyboardButton(
            text=button_text, callback_data=callback_data)])

    # Добавляем навигационные кнопки
    nav_buttons = []
    if page > 0:
        nav_buttons.append(InlineKeyboardButton(
            text="⬅️ Назад", callback_data=f"page_{page-1}"))

    if end_idx < len(songs):
        nav_buttons.append(InlineKeyboardButton(
            text="Вперед ➡️", callback_data=f"page_{page+1}"))

    if nav_buttons:
        keyboard.append(nav_buttons)

    # Добавляем счетчик страниц и кнопку выхода
    bottom_row = []
    bottom_row.append(InlineKeyboardButton(
        text=f"📄 {page + 1}/{(len(songs) - 1) // 10 + 1}",
        callback_data="ignore"
    ))
    bottom_row.append(InlineKeyboardButton(
        text="❌ Выход",
        callback_data="exit_search"
    ))
    keyboard.append(bottom_row)

    return InlineKeyboardMarkup(inline_keyboard=keyboard)


def create_order_buttons(song_id: str) -> InlineKeyboardMarkup:
    """Создание клавиатуры с кнопками 'Заказать' и 'Найти другую'"""
    keyboard = [
        [InlineKeyboardButton(
            text="🎵 Заказать", callback_data=f"order_{song_id}")],
        [InlineKeyboardButton(text="🔍 Найти другую",
                              callback_data="find_another")]
    ]
    return InlineKeyboardMarkup(inline_keyboard=keyboard)


def create_search_type_buttons() -> InlineKeyboardMarkup:
    """Создание клавиатуры с кнопками типов поиска"""
    keyboard = [
        [InlineKeyboardButton(
            text="🎤 Поиск по исполнителю",
            callback_data="search_by_artist"
        )],
        [InlineKeyboardButton(
            text="🎵 Поиск по названию песни",
            callback_data="search_by_title"
        )],
        [InlineKeyboardButton(
            text="🔍 Свободный поиск",
            callback_data="search_free"
        )]
    ]
    return InlineKeyboardMarkup(inline_keyboard=keyboard)


@dp.message(Command("start"))
async def start_command(message: types.Message, state: FSMContext):
    """Обработка команды /start"""
    print("start_command")
    try:
        print(message.from_user.id)
        session = Session()

        # Проверяем, является ли пользователь администратором
        admin = session.query(Admin).filter_by(
            telegram_id=message.from_user.id).first()

        if admin:
            await message.reply(
                "👋 Добро пожаловать в панель администратора!\n\n"
                "Доступные команды:\n"
                "/orders - просмотр активных заказов\n"
                "/completed - просмотр исполненных заказов\n"
                "/search - поиск песен\n"
                "/new_admin - добавить нового администратора",
                parse_mode="HTML"
            )
            return

        user = session.query(User).filter_by(
            telegram_id=message.from_user.id).first()

        if not user:
            user = User(
                telegram_id=message.from_user.id,
                username=message.from_user.username,
                first_name=message.from_user.first_name,
                last_name=message.from_user.last_name,
                language_code=message.from_user.language_code,
                is_registered=False
            )
            session.add(user)
            session.commit()

            await message.reply(
                "👋 Добро пожаловать в караоке-бот!\n\n"
                "<b>Давайте познакомимся!</b>\n"
                "Пожалуйста, введите ваше имя:",
                parse_mode="HTML"
            )
            await state.set_state(UserState.waiting_for_name)
        else:
            await check_registration_state(user, message, state)

    except SQLAlchemyError as e:
        logger.error(f"Database error: {e}")
        await message.reply("❌ Произошла ошибка базы данных. Пожалуйста, попробуйте позже.")
    finally:
        session.close()


@dp.message(
    Command("reset"),
    F.text == "/reset",
    flags={"command_priority": 1}
)
@require_registration
async def reset_command(message: types.Message, state: FSMContext):
    """Сброс регистрации пользователя"""
    print("reset_command")
    try:
        session = Session()

        # Проверяем, является ли пользователь администратором
        admin = session.query(Admin).filter_by(
            telegram_id=message.from_user.id).first()

        if admin:
            await message.reply(
                "❌ Команда сброса регистрации недоступна для администраторов."
            )
            return

        user = session.query(User).filter_by(
            telegram_id=message.from_user.id).first()

        if user:
            # Сбрасываем данные пользователя
            user.display_name = None
            user.table_number = None
            user.is_registered = False

            try:
                session.commit()  # Фиксируем изменения
                session.refresh(user)  # Обновляем объект пользователя

                # Проверяем, что изменения сохранены
                if not user.is_registered and user.display_name is None and user.table_number is None:
                    await message.reply(
                        "🔄 Регистрация сброшена.\n"
                        "Для повторной регистрации используйте команду /start"
                    )
                else:
                    await message.reply(
                        "❌ Не удалось сбросить регистрацию. Пожалуйста, попробуйте еще раз."
                    )
            except Exception as e:
                logger.error(f"Error committing changes: {e}")
                await message.reply(
                    "❌ Произошла ошибка при сбросе регистрации. Пожалуйста, попробуйте позже."
                )

            # Очищаем состояние FSM
            await state.clear()

            # Очищаем данные поиска
            await state.set_data({})

        else:
            await message.reply(
                "❓ Вы еще не зарегистрированы.\n"
                "Для регистрации используйте команду /start"
            )

    except SQLAlchemyError as e:
        logger.error(f"Database error in reset_command: {e}")
        await message.reply(
            "❌ Произошла ошибка при сбросе регистрации. Пожалуйста, попробуйте позже."
        )
    except Exception as e:
        logger.error(f"Error in reset_command: {e}")
        await message.reply(
            "❌ Произошла ошибка. Пожалуйста, попробуйте позже."
        )
    finally:
        session.close()


@dp.message(Command("new_admin"))
async def new_admin_command(message: types.Message, state: FSMContext):
    """Обработка команды /new_admin"""
    print("new_admin_command")
    await message.reply("Пожалуйста, введите пароль администратора:")
    await state.set_state(UserState.waiting_for_admin_password)


@dp.message(StateFilter(UserState.waiting_for_admin_password))
async def process_admin_password(message: types.Message, state: FSMContext):
    """Обработка ввода пароля администратора"""
    print("process_admin_password")
    if message.text == ADMIN_PASSWORD:
        try:
            session = Session()
            admin = session.query(Admin).filter_by(
                telegram_id=message.from_user.id).first()
            if not admin:
                # Добавляем нового администратора
                admin = Admin(
                    telegram_id=message.from_user.id,
                    username=message.from_user.username
                )
                session.add(admin)
                session.commit()
                await message.reply("Вы успешно добавлены в список администраторов!")
            else:
                await message.reply("Вы уже являетесь администратором.")
        except SQLAlchemyError as e:
            logger.error(f"Database error in process_admin_password: {e}")
            await message.reply("Произошла ошибка базы данных. Пожалуйста, попробуйте позже.")
        finally:
            session.close()
    else:
        await message.reply("Неверный пароль. Попробуйте еще раз или отмените команду.")
    await state.clear()


@dp.message(StateFilter(UserState.waiting_for_name))
async def process_name(message: types.Message, state: FSMContext):
    """Обработка ввода имени"""
    print("process_name")
    try:
        session = Session()
        user = session.query(User).filter_by(
            telegram_id=message.from_user.id).first()

        if not user:
            await message.reply("Произошла ошибка. Пожалуйста, начните сначала с команды /start")
            return

        user.display_name = message.text
        user.is_registered = True
        session.commit()

        await message.reply(
            f"Спасибо, {message.text}! Теперь укажите номер вашего столика:"
        )
        await state.set_state(UserState.waiting_for_table)

    except SQLAlchemyError as e:
        logger.error(f"Database error in process_name: {e}")
        await message.reply("Произошла ошибка при сохранении данных. Пожалуйста, попробуйте еще раз.")
    except Exception as e:
        logger.error(f"Error in process_name: {e}")
        await message.reply("Произошла ошибка. Пожалуйста, попробуйте еще раз.")
    finally:
        session.close()


@dp.message(StateFilter(UserState.waiting_for_table))
async def process_table(message: types.Message, state: FSMContext):
    """Обработка ввода номера столика"""
    print("process_table")
    try:
        session = Session()
        user = session.query(User).filter_by(
            telegram_id=message.from_user.id).first()

        if not user:
            await message.reply("Произошла ошибка. Пожалуйста, начните сначала с команды /start")
            return

        user.table_number = message.text
        session.commit()

        await message.reply(
            f"Отлично! Ваш столик: {message.text}\n"
            "Выберите тип поиска:",
            reply_markup=create_search_type_buttons()
        )
        await state.set_state(UserState.ready_to_search)

    except SQLAlchemyError as e:
        logger.error(f"Database error in process_table: {e}")
        await message.reply("Произошла ошибка при сохранении данных. Пожалуйста, попробуйте еще раз.")
    except Exception as e:
        logger.error(f"Error in process_table: {e}")
        await message.reply("Произошла ошибка. Пожалуйста, попробуйте еще раз.")
    finally:
        session.close()


@dp.message(StateFilter(UserState.ready_to_search))
async def show_search_options(message: types.Message, state: FSMContext):
    """Показ опций поиска"""
    print("show_search_options")
    await message.reply(
        "Выберите тип поиска:",
        reply_markup=create_search_type_buttons()
    )


class SearchState(StatesGroup):
    waiting_for_artist = State()
    waiting_for_title = State()
    waiting_for_free_search = State()


@dp.callback_query(lambda c: c.data.startswith('search_'))
@require_registration
async def process_search_type(callback_query: CallbackQuery, state: FSMContext):
    """Обработка выбора типа поиска"""
    search_type = callback_query.data
    print(search_type)

    if search_type == "search_by_artist":
        await state.set_state(SearchState.waiting_for_artist)
        await callback_query.message.reply(
            "Введите имя исполнителя:"
        )
    elif search_type == "search_by_title":
        await state.set_state(SearchState.waiting_for_title)
        await callback_query.message.reply(
            "Введите название песни:"
        )
    elif search_type == "search_free":
        await state.set_state(SearchState.waiting_for_free_search)
        await callback_query.message.reply(
            "Введите любой текст для поиска:"
        )
    else:
        await callback_query.answer("Неизвестный тип поиска.")
        return

    await callback_query.answer()


@dp.message(StateFilter(SearchState.waiting_for_artist))
@require_registration
async def process_artist_search(message: types.Message, state: FSMContext):
    """Обработка поиска по исполнителю"""
    print("process_artist_search")
    try:
        user_id = message.from_user.id
        logger.info(f"User {user_id} searching by artist: {message.text}")

        async with aiohttp.ClientSession() as session:
            async with session.get(
                f"{API_URL}/songs/by-artist/?artist={message.text}"
            ) as response:
                if response.status == 200:
                    songs = await response.json()
                    if not songs:
                        await message.reply(
                            "Исполнитель не найден. Попробуйте другой запрос или выберите другой тип поиска:",
                            reply_markup=create_search_type_buttons()
                        )
                        return

                    await state.update_data(search_results=songs)
                    keyboard = create_song_buttons(songs, page=0)
                    await message.reply(
                        f"Найдено песен исполнителя: {len(songs)}\n"
                        "Выберите песню из списка:",
                        reply_markup=keyboard
                    )
                else:
                    await message.reply("Произошла ошибка при поиске.")
    except Exception as e:
        logger.error(f"Error in process_artist_search: {e}")
        await message.reply("Произошла ошибка при поиске.")


@dp.message(StateFilter(SearchState.waiting_for_title))
@require_registration
async def process_title_search(message: types.Message, state: FSMContext):
    """Обработка поиска по названию песни"""
    print("process_title_search")
    try:
        user_id = message.from_user.id
        logger.info(f"User {user_id} searching by title: {message.text}")

        async with aiohttp.ClientSession() as session:
            async with session.get(
                f"{API_URL}/songs/by-title/?title={message.text}"
            ) as response:
                if response.status == 200:
                    songs = await response.json()
                    if not songs:
                        await message.reply(
                            "Песня не найдена. Попробуйте другой запрос или выберите другой тип поиска:",
                            reply_markup=create_search_type_buttons()
                        )
                        return

                    await state.update_data(search_results=songs)
                    keyboard = create_song_buttons(songs, page=0)
                    await message.reply(
                        f"Найдено песен: {len(songs)}\n"
                        "Выберите песню из списка:",
                        reply_markup=keyboard
                    )
                else:
                    await message.reply("Произошла ошибка при поиске.")
    except Exception as e:
        logger.error(f"Error in process_title_search: {e}")
        await message.reply("Произошла ошибка при поиске.")


@dp.message(StateFilter(SearchState.waiting_for_free_search))
@require_registration
async def process_free_search(message: types.Message, state: FSMContext):
    """Обработка свободного поиска"""
    print("process_free_search")
    try:
        user_id = message.from_user.id
        logger.info(f"User {user_id} performing free search: {message.text}")

        songs = await fetch_songs(message.text)
        if not songs:
            await message.reply(
                "Ничего не найдено. Попробуйте другой запрос или выберите другой тип поиска:",
                reply_markup=create_search_type_buttons()
            )
            return

        await state.update_data(search_results=songs)
        keyboard = create_song_buttons(songs, page=0)
        await message.reply(
            f"Найдено песен: {len(songs)}\n"
            "Выберите песню из списка:",
            reply_markup=keyboard
        )
    except Exception as e:
        logger.error(f"Error in process_free_search: {e}")
        await message.reply("Произошла ошибка при поиске.")


@dp.callback_query(lambda c: c.data.startswith('song_'))
@require_registration
async def process_song_selection(callback_query: CallbackQuery):
    """Обработка выбора песни"""
    print("process_song_selection")
    try:
        song_id = callback_query.data.split('_')[1]
        await callback_query.message.reply(
            f"ID выбранной песни: {song_id}\n"
            "Выберите действие:",
            reply_markup=create_order_buttons(song_id)
        )
        await callback_query.answer()
    except Exception as e:
        logger.error(f"Error in process_song_selection: {e}")
        await callback_query.message.reply("Произошла ошибка при выборе песни. Пожалуйста, попробуйте еще раз.")


@dp.callback_query(lambda c: c.data.startswith('order_'))
@require_registration
async def process_order(callback_query: CallbackQuery, state: FSMContext):
    """Обработка заказа песни"""
    print("process_order")
    try:
        song_id = callback_query.data.split('_')[1]
        session = Session()
        user = session.query(User).filter_by(
            telegram_id=callback_query.from_user.id).first()

        song = next((song for song in SONGS if str(song.id) == song_id), None)

        if user and song:
            # Создаем новый заказ
            order = Order(
                user_id=user.telegram_id,
                song_id=song.id,
                song_title=song.title,
                song_artist=song.artist,
                has_backing=song.has_backing,
                status="pending"
            )
            session.add(order)
            session.commit()

            backing_status = "🎵 С бэк-треком" if song.has_backing else "🎤 Без бэк-трека"
            order_info = (
                f"🎵 <b>Новый заказ песни! (ID: {order.id})</b>\n\n"
                f"🎼 <b>Песня:</b> {song.title}\n"
                f"👨‍🎤 <b>Исполнитель:</b> {song.artist}\n"
                f"ℹ️ <b>ID песни:</b> {song_id}\n"
                f"🎹 <b>Тип:</b> {backing_status}\n\n"
                f"👤 <b>Информация о клиенте:</b>\n"
                f"• Имя: {user.display_name}\n"
                f"• Столик: {user.table_number}\n"
                f"• Username: @{user.username}\n"
                f"• Name: {user.first_name} {user.last_name}\n"
                f"• Заказано: {moscow_time(order.ordered_at).strftime('%H:%M:%S')}\n"
                f"• Статус: {ORDER_STATUSES[order.status]}"
            )
            await notify_admins(order_info)

            # Очищаем состояние перед отправкой нового сообщения
            await state.clear()

            await callback_query.message.reply(
                "✅ Ваш заказ отправлен!\n\n"
                "Выберите тип поиска для нового заказа или используйте /reset для сброса регистрации:",
                reply_markup=create_search_type_buttons(),
                parse_mode="HTML"
            )

            # Устанавливаем состояние ready_to_search после отправки сообщения
            await state.set_state(UserState.ready_to_search)

        else:
            await callback_query.message.reply(
                "❌ Произошла ошибка при заказе. Пожалуйста, попробуйте еще раз.",
                parse_mode="HTML"
            )

        await callback_query.answer()
    except Exception as e:
        logger.error(f"Error in process_order: {e}")
        await callback_query.message.reply(
            "❌ Произошла ошибка при заказе. Пожалуйста, попробуйте еще раз.",
            parse_mode="HTML"
        )
    finally:
        session.close()


@dp.callback_query(lambda c: c.data == 'find_another')
@require_registration
async def process_find_another(callback_query: CallbackQuery):
    """Обработка нажатия 'Найти другую'"""
    try:
        await callback_query.message.reply(
            "Выберите тип поиска:",
            reply_markup=create_search_type_buttons()
        )
        await callback_query.answer()
    except Exception as e:
        logger.error(f"Error in process_find_another: {e}")
        await callback_query.message.reply("Произошла ошибка. Пожалуйста, попробуйте еще раз.")


async def notify_admins(message_text: str):
    """Отправка сообщения всем администраторам"""
    try:
        session = Session()
        admins = session.query(Admin).all()
        for admin in admins:
            try:
                await bot.send_message(
                    admin.telegram_id,
                    message_text,
                    parse_mode="HTML"
                )
            except Exception as e:
                logger.error(
                    f"Error sending message to admin {admin.telegram_id}: {e}")
    except SQLAlchemyError as e:
        logger.error(f"Database error in notify_admins: {e}")
    finally:
        session.close()


@dp.message(Command("completed"))
async def list_completed_orders(message: types.Message):
    """Показать список исполненных заказов за последние 16 часов"""
    print("list_completed_orders")
    try:
        session = Session()
        admin = session.query(Admin).filter_by(
            telegram_id=message.from_user.id).first()

        if not admin:
            await message.reply("❌ Эта команда доступна только администраторам.")
            return

        # Вычисляем время 16 часов назад
        time_threshold = datetime.now(timezone.utc) - timedelta(hours=16)

        # Получаем все исполненные и отмененные заказы за последние 16 часов
        orders = session.query(Order).filter(
            Order.status.in_(["completed", "cancelled"]),
            Order.completed_at >= time_threshold
        ).order_by(Order.completed_at.desc()).all()

        if not orders:
            await message.reply(
                "📝 Нет исполненных заказов за последние 16 часов",
                parse_mode="HTML"
            )
            return

        # Группируем заказы по столикам
        orders_by_table = {}
        for order in orders:
            table = order.user.table_number
            if table not in orders_by_table:
                orders_by_table[table] = []
            orders_by_table[table].append(order)

        # Отправляем сводную информацию
        summary = (
            "📊 <b>Статистика за последние 16 часов:</b>\n"
            f"Всего заказов: {len(orders)}\n"
            f"Исполнено: {len([o for o in orders if o.status == 'completed'])}\n"
            f"Отменено: {len([o for o in orders if o.status == 'cancelled'])}\n"
            f"Активных столиков: {len(orders_by_table)}\n\n"
            "📝 <b>Детальный отчет по столикам:</b>\n"
        )
        await message.reply(summary, parse_mode="HTML")

        # Отправляем информацию по каждому столику
        for table, table_orders in sorted(orders_by_table.items()):
            # Собираем информацию о пользователях за столиком
            users = {order.user.display_name for order in table_orders}

            table_info = (
                f"🎯 <b>Столик {table}</b>\n"
                f"👥 Клиенты: {', '.join(users)}\n"
                f"📋 Всего заказов: {len(table_orders)}\n"
                "┌──────────────────────────────────\n"
            )

            # Добавляем информацию о каждом заказе
            for order in table_orders:
                status_emoji = "✅" if order.status == "completed" else "❌"
                backing_emoji = "🎵" if order.has_backing else "🎤"

                order_line = (
                    f"├ {status_emoji} <b>#{order.id}</b> {backing_emoji} "
                    f"{order.song_artist} - {order.song_title}\n"
                    f"│  ⏰ {moscow_time(order.ordered_at).strftime('%H:%M')} → "
                    f"{moscow_time(order.completed_at).strftime('%H:%M')}\n"
                )
                table_info += order_line

            table_info += "└──────────────────────────────────\n"

            # Добавляем статистику по столику
            completed = len(
                [o for o in table_orders if o.status == "completed"])
            cancelled = len(
                [o for o in table_orders if o.status == "cancelled"])
            table_info += (
                f"✅ Исполнено: {completed}\n"
                f"❌ Отменено: {cancelled}\n"
            )

            await message.reply(table_info, parse_mode="HTML")

    except Exception as e:
        logger.error(f"Error in list_completed_orders: {e}")
        await message.reply("❌ Произошла ошибка при получении списка исполненных заказов.")
    finally:
        session.close()


@dp.message(Command("search"))
async def admin_search_command(message: types.Message, state: FSMContext):
    """Команда поиска для администраторов"""
    session = Session()
    admin = session.query(Admin).filter_by(
        telegram_id=message.from_user.id).first()
    session.close()

    if not admin:
        await message.reply("❌ Эта команда доступна только администраторам.")
        return

    await message.reply(
        "Выберите тип поиска:",
        reply_markup=create_search_type_buttons()
    )
    await state.set_state(UserState.ready_to_search)


@dp.message(Command("orders"))
@require_registration
async def list_orders(message: types.Message):
    """Показать список активных заказов"""
    print("list_orders")
    try:
        session = Session()
        admin = session.query(Admin).filter_by(
            telegram_id=message.from_user.id).first()

        if not admin:
            await message.reply("❌ Эта команда доступна только администраторам.")
            return

        orders = session.query(Order).filter_by(status="pending").all()

        if not orders:
            await message.reply(
                "📝 Активных заказов нет",
                parse_mode="HTML"
            )
            return

        for order in orders:
            user = order.user
            order_info = (
                f"🎵 <b>Заказ #{order.id}</b>\n\n"
                f"🎼 <b>Песня:</b> {order.song_title}\n"
                f"👨‍🎤 <b>Исполнитель:</b> {order.song_artist}\n"
                f"ℹ️ <b>ID песни:</b> {order.song_id}\n"
                f"🎹 <b>Тип:</b> {'🎵 С бэк-треком' if order.has_backing else '🎤 Без бэк-трека'}\n\n"
                f"👤 <b>Информация о клиенте:</b>\n"
                f"• Имя: {user.display_name}\n"
                f"• Столик: {user.table_number}\n"
                f"• Username: @{user.username}\n"
                f"• Заказано: {moscow_time(order.ordered_at).strftime('%H:%M:%S')}\n"
                f"• Статус: {ORDER_STATUSES[order.status]}\n\n"
                f"Действия: /complete_{order.id} | /cancel_{order.id}"
            )
            await message.reply(order_info, parse_mode="HTML")

    except Exception as e:
        logger.error(f"Error in list_orders: {e}")
        await message.reply("❌ Произошла ошибка при получении списка заказов.")
    finally:
        session.close()


@dp.message(lambda message: message.text and message.text.startswith(("/complete_", "/cancel_")))
async def handle_order_action(message: types.Message):
    """Обработка действий с заказами"""
    print("handle_order_action")
    try:
        session = Session()
        admin = session.query(Admin).filter_by(
            telegram_id=message.from_user.id).first()

        if not admin:
            await message.reply("❌ Эта команда доступна только администраторам.")
            return

        action, order_id = message.text.split("_")
        order = session.query(Order).filter_by(id=int(order_id)).first()

        if not order:
            await message.reply("❌ Заказ не найден.")
            return

        if action == "/complete":
            order.status = "completed"
            order.completed_at = datetime.now(timezone.utc)
            status_text = ORDER_STATUSES["completed"]
        else:
            order.status = "cancelled"
            order.completed_at = datetime.now(timezone.utc)
            status_text = ORDER_STATUSES["cancelled"]

        session.commit()

        # Уведомляем пользователя о статусе заказа
        user_notification = (
            f"{status_text}!\n"
            f"Песня: {order.song_title} - {order.song_artist}\n"
            f"Время: {moscow_time(order.completed_at).strftime('%H:%M:%S')}"
        )
        await bot.send_message(order.user_id, user_notification, parse_mode="HTML")
        await message.reply(f"{status_text} (ID: {order.id})")

    except Exception as e:
        logger.error(f"Error in handle_order_action: {e}")
        await message.reply("❌ Произошла ошибка при обработке действия.")
    finally:
        session.close()


@dp.callback_query(lambda c: c.data.startswith('page_'))
async def process_pagination(callback_query: CallbackQuery, state: FSMContext):
    """Обработка навигации по страницам"""
    print("process_pagination")
    try:
        page = int(callback_query.data.split('_')[1])

        # Получаем сохраненные результаты поиска
        data = await state.get_data()
        songs = data.get('search_results')

        if not songs:
            await callback_query.answer("Результаты поиска устарели. Выполните новый поис.")
            return

        keyboard = create_song_buttons(songs, page)

        await callback_query.message.edit_reply_markup(
            reply_markup=keyboard
        )
        await callback_query.answer()

    except Exception as e:
        logger.error(f"Error in process_pagination: {e}")
        await callback_query.answer("Произошла ошибка при навигации.")


@dp.callback_query(lambda c: c.data == 'ignore')
async def process_ignore(callback_query: CallbackQuery):
    """Обработка нажатия на счетчик страниц"""
    print("process_ignore")
    await callback_query.answer()


@dp.callback_query(lambda c: c.data == "exit_search")
async def process_exit_search(callback_query: CallbackQuery, state: FSMContext):
    """Обработка выхода из поиска"""
    print("process_exit_search")
    try:
        session = Session()
        admin = session.query(Admin).filter_by(
            telegram_id=callback_query.from_user.id).first()

        if admin:
            await callback_query.message.edit_text(
                "Поиск завершен.\n\n"
                "Доступные команды:\n"
                "/orders - просмотр активных заказов\n"
                "/completed - просмотр исполненных заказов\n"
                "/search - поиск песен\n"
                "/new_admin - добавить нового администратора"
            )
        else:
            await callback_query.message.edit_text(
                "Поиск завершен. Выберите тип поиска:",
                reply_markup=create_search_type_buttons()
            )
            await state.set_state(UserState.ready_to_search)

        await state.clear()
        await callback_query.answer()

    except Exception as e:
        logger.error(f"Error in process_exit_search: {e}")
        await callback_query.answer("Произошла ошибка при выходе из поиска.")
    finally:
        session.close()


@dp.message()
async def handle_unknown_message(message: types.Message, state: FSMContext):
    """Обработка всех необработанных сообщений"""
    print("handle_unknown_message")
    try:
        session = Session()

        # Проверяем, является ли пользователь администратором
        admin = session.query(Admin).filter_by(
            telegram_id=message.from_user.id).first()

        if admin:
            await message.reply(
                "Доступные команды:\n"
                "/orders - просмотр активных заказов\n"
                "/completed - просмотр исполненных заказов\n"
                "/search - поиск песен\n"
                "/new_admin - добавить нового администратора"
            )
            return

        user = session.query(User).filter_by(
            telegram_id=message.from_user.id).first()

        if not user:
            await message.reply(
                "Добро пожаловать в караоке-бот! 🎤\n"
                "Пожалуйста, начните с команды /start"
            )
            return

        current_state = await state.get_state()
        if not current_state:
            # Проверяем состояние регистрации и устанавливаем соответствующее состояние
            if not user.is_registered:
                await message.reply(
                    "Кажется, регистрация не была завершена.\n"
                    "Пожалуйста, введите ваше имя:"
                )
                await state.set_state(UserState.waiting_for_name)
            elif not user.table_number:
                await message.reply(
                    "Пожалуйста, укажите номер вашего столика:"
                )
                await state.set_state(UserState.waiting_for_table)
            else:
                await message.reply(
                    f"Здравствуйте, {user.display_name}! Ваш столик: {user.table_number}\n"
                    "Выберите тип поиска:\n\n"
                    "💡 Используйте /reset для сброса регистрации",
                    reply_markup=create_search_type_buttons()
                )
                await state.set_state(UserState.ready_to_search)

    except Exception as e:
        logger.error(f"Error in handle_unknown_message: {e}")
        await message.reply(
            "Произошла ошибка. Пожалуйста, начните с команды /start"
        )
    finally:
        session.close()


async def run_bot():
    """Зпуск бота"""
    try:
        logger.info("Starting bot...")
        await dp.start_polling(bot)
    except Exception as e:
        logger.error(f"Error starting bot: {e}")
    finally:
        if bot.session:
            await bot.session.close()

if __name__ == "__main__":
    import asyncio
    asyncio.run(run_bot())<|MERGE_RESOLUTION|>--- conflicted
+++ resolved
@@ -32,7 +32,6 @@
     "cancelled": "❌ Отменена"
 }
 
-<<<<<<< HEAD
 
 async def ensure_registered_user(message: types.Message, state: FSMContext) -> bool:
     """Проверяет, зарегистрирован ли пользователь, и перенаправляет на регистрацию, если нет"""
@@ -46,6 +45,46 @@
             "Вы не зарегистрированы. Пожалуйста, используйте команду /start для регистрации."
         )
         return False
+    return True
+
+
+async def check_registration_expiry(user: User, message: types.Message, state: FSMContext) -> bool:
+    """Проверяет, не истек ли срок регистрации пользователя"""
+    if not user.registered_at:
+        return True
+
+    # Убедимся, что registered_at имеет часовой пояс
+    if user.registered_at.tzinfo is None:
+        registered_at = user.registered_at.replace(tzinfo=timezone.utc)
+    else:
+        registered_at = user.registered_at
+
+    expiry_time = registered_at + timedelta(hours=16)
+    current_time = datetime.now(timezone.utc)
+
+    if current_time > expiry_time:
+        # Сбрасываем регистрацию
+        session = Session()
+        try:
+            user = session.query(User).filter_by(
+                telegram_id=user.telegram_id).first()
+            user.is_registered = False
+            user.display_name = None
+            user.table_number = None
+            user.registered_at = None
+            session.commit()
+
+            await state.clear()
+            await message.reply(
+                "⏰ Срок вашей регистрации истек.\n"
+                "Пожалуйста, используйте команду /start для повторной регистрации."
+            )
+            return False
+        except Exception as e:
+            logger.error(f"Error in check_registration_expiry: {e}")
+        finally:
+            session.close()
+
     return True
 
 
@@ -78,13 +117,15 @@
             )
             return
 
+        # Проверяем срок регистрации
+        if not await check_registration_expiry(user, event if isinstance(event, types.Message) else event.message, kwargs.get('state')):
+            return
+
         return await handler(event, *args, **kwargs)
 
     return wrapper
 
 
-=======
->>>>>>> 92ed0dd2
 def moscow_time(dt: datetime) -> datetime:
     """Конвертация времени в московское"""
     if dt.tzinfo is None:
@@ -92,10 +133,7 @@
     moscow_tz = timezone(timedelta(hours=3))  # UTC+3 для Москвы
     return dt.astimezone(moscow_tz)
 
-<<<<<<< HEAD
-
-=======
->>>>>>> 92ed0dd2
+
 # Настройка логирования
 log_formatter = logging.Formatter(
     '%(asctime)s - %(name)s - %(levelname)s - %(message)s')
@@ -238,6 +276,17 @@
     return InlineKeyboardMarkup(inline_keyboard=keyboard)
 
 
+def create_reorder_button(song_id: int) -> InlineKeyboardMarkup:
+    """Создание кнопки для повторного заказа песни"""
+    keyboard = [
+        [InlineKeyboardButton(
+            text="🔄 Заказать снова",
+            callback_data=f"order_{song_id}"
+        )]
+    ]
+    return InlineKeyboardMarkup(inline_keyboard=keyboard)
+
+
 @dp.message(Command("start"))
 async def start_command(message: types.Message, state: FSMContext):
     """Обработка команды /start"""
@@ -293,6 +342,71 @@
     finally:
         session.close()
 
+
+@dp.message(Command("history"))
+@require_registration
+async def show_user_history(message: types.Message):
+    """Показать последние 10 уникальных исполненных заказов пользователя"""
+    print("show_user_history")
+    try:
+        session = Session()
+        # Получаем все исполненные заказы пользователя
+        orders = session.query(Order).filter_by(
+            user_id=message.from_user.id,
+            status="completed"
+        ).order_by(
+            Order.ordered_at.desc()
+        ).all()
+
+        if not orders:
+            await message.reply(
+                "📝 У вас пока нет исполненных заказов.\n"
+                "Используйте команду /search для поиска и заказа песен."
+            )
+            return
+
+        # Создаем словарь для хранения уникальных песен
+        unique_songs = {}
+        for order in orders:
+            song_key = f"{order.song_artist}:{order.song_title}"
+            if song_key not in unique_songs:
+                unique_songs[song_key] = order
+
+        # Берем только 10 последних уникальных песен
+        unique_orders = list(unique_songs.values())[:10]
+
+        # Отправляем заголовок
+        await message.reply(
+            "📋 <b>Ваши последние исполненные песни:</b>",
+            parse_mode="HTML"
+        )
+
+        # Отправляем каждую песню отдельным сообщением
+        for order in unique_orders:
+            backing_emoji = "🎵" if order.has_backing else "🎤"
+            song_info = (
+                f"{backing_emoji} <b>Песня #{order.song_id}</b>\n"
+                f"👨‍🎤 <b>Исполнитель:</b> {order.song_artist}\n"
+                f"🎵 <b>Название:</b> {order.song_title}\n"
+                f"🎹 <b>Тип:</b> {'С бэк-треком' if order.has_backing else 'Без бэк-трека'}"
+            )
+            
+            # Создаем кнопку для повторного заказа
+            keyboard = create_reorder_button(order.song_id)
+            
+            await message.reply(
+                song_info,
+                parse_mode="HTML",
+                reply_markup=keyboard
+            )
+
+    except Exception as e:
+        logger.error(f"Error in show_user_history: {e}")
+        await message.reply(
+            "❌ Произошла ошибка при получении истории заказов."
+        )
+    finally:
+        session.close()
 
 @dp.message(
     Command("reset"),
@@ -444,32 +558,37 @@
 @dp.message(StateFilter(UserState.waiting_for_table))
 async def process_table(message: types.Message, state: FSMContext):
     """Обработка ввода номера столика"""
-    print("process_table")
     try:
         session = Session()
         user = session.query(User).filter_by(
             telegram_id=message.from_user.id).first()
 
-        if not user:
-            await message.reply("Произошла ошибка. Пожалуйста, начните сначала с команды /start")
-            return
-
-        user.table_number = message.text
-        session.commit()
-
-        await message.reply(
-            f"Отлично! Ваш столик: {message.text}\n"
-            "Выберите тип поиска:",
-            reply_markup=create_search_type_buttons()
-        )
-        await state.set_state(UserState.ready_to_search)
+        if user:
+            user.table_number = message.text
+            user.is_registered = True
+            # Устанавливаем время регистрации с явным указанием UTC
+            user.registered_at = datetime.now(timezone.utc)
+            session.commit()
+
+            await message.reply(
+                f"Отлично! Ваш столик: {message.text}\n\n"
+                "Доступные команды:\n"
+                "/search - поиск и заказ песен\n"
+                "/history - ваши последние заказы\n"
+                "/reset - сброс регистрации\n\n"
+                "Выберите тип поиска:",
+                reply_markup=create_search_type_buttons()
+            )
+            await state.set_state(UserState.ready_to_search)
+        else:
+            await message.reply(
+                "Произошла ошибка. Пож��луйста, начните регистрацию заново с команды /start"
+            )
+            await state.clear()
 
     except SQLAlchemyError as e:
         logger.error(f"Database error in process_table: {e}")
         await message.reply("Произошла ошибка при сохранении данных. Пожалуйста, попробуйте еще раз.")
-    except Exception as e:
-        logger.error(f"Error in process_table: {e}")
-        await message.reply("Произошла ошибка. Пожалуйста, попробуйте еще раз.")
     finally:
         session.close()
 
@@ -490,6 +609,26 @@
     waiting_for_free_search = State()
 
 
+def get_name_variations(name: str) -> list[str]:
+    """Создает варианты написания имени исполнителя"""
+    name = name.lower().strip()
+    parts = name.split()
+    variations = [name]  # оригинальное написание
+
+    # Если имя состоит из нескольких частей
+    if len(parts) > 1:
+        # Добавляем вариант с обратным порядком слов
+        variations.append(' '.join(reversed(parts)))
+
+        # Если частей больше двух, пробуем разные комбинации
+        if len(parts) > 2:
+            for i in range(len(parts)):
+                rotated = parts[i:] + parts[:i]
+                variations.append(' '.join(rotated))
+
+    return list(set(variations))  # убираем дубликаты
+
+
 @dp.callback_query(lambda c: c.data.startswith('search_'))
 @require_registration
 async def process_search_type(callback_query: CallbackQuery, state: FSMContext):
@@ -523,33 +662,45 @@
 @require_registration
 async def process_artist_search(message: types.Message, state: FSMContext):
     """Обработка поиска по исполнителю"""
-    print("process_artist_search")
-    try:
-        user_id = message.from_user.id
-        logger.info(f"User {user_id} searching by artist: {message.text}")
+    try:
+        # Получаем все возможные варианты написания имени
+        name_variations = get_name_variations(message.text)
+        all_results = []
 
         async with aiohttp.ClientSession() as session:
-            async with session.get(
-                f"{API_URL}/songs/by-artist/?artist={message.text}"
-            ) as response:
-                if response.status == 200:
-                    songs = await response.json()
-                    if not songs:
-                        await message.reply(
-                            "Исполнитель не найден. Попробуйте другой запрос или выберите другой тип поиска:",
-                            reply_markup=create_search_type_buttons()
-                        )
-                        return
-
-                    await state.update_data(search_results=songs)
-                    keyboard = create_song_buttons(songs, page=0)
-                    await message.reply(
-                        f"Найдено песен исполнителя: {len(songs)}\n"
-                        "Выберите песню из списка:",
-                        reply_markup=keyboard
-                    )
-                else:
-                    await message.reply("Произошла ошибка при поиске.")
+            # Проверяем каждый вариант написания
+            for name_variant in name_variations:
+                async with session.get(
+                    f"{API_URL}/songs/by-artist/?artist={name_variant}"
+                ) as response:
+                    if response.status == 200:
+                        songs = await response.json()
+                        all_results.extend(songs)
+
+        # Убираем дубликаты по ID песни
+        unique_results = {song['id']: song for song in all_results}.values()
+        songs = list(unique_results)
+
+        if not songs:
+            await message.reply(
+                "Исполнитель не найден. Попробуйте другой запрос или выберите другой тип поиска:",
+                reply_markup=create_search_type_buttons()
+            )
+            return
+
+        # Логируем успешный поиск
+        logger.info(
+            f"User {message.from_user.id} searched artist: {message.text}. "
+            f"Variations tried: {name_variations}. Found: {len(songs)} songs"
+        )
+
+        await state.update_data(search_results=songs)
+        keyboard = create_song_buttons(songs, page=0)
+        await message.reply(
+            f"Найдено песен исполнителя: {len(songs)}\n"
+            "Выберите песню из списка:",
+            reply_markup=keyboard
+        )
     except Exception as e:
         logger.error(f"Error in process_artist_search: {e}")
         await message.reply("Произошла ошибка при поиске.")
@@ -642,7 +793,6 @@
 @require_registration
 async def process_order(callback_query: CallbackQuery, state: FSMContext):
     """Обработка заказа песни"""
-    print("process_order")
     try:
         song_id = callback_query.data.split('_')[1]
         session = Session()
@@ -666,7 +816,7 @@
 
             backing_status = "🎵 С бэк-треком" if song.has_backing else "🎤 Без бэк-трека"
             order_info = (
-                f"🎵 <b>Новый заказ песни! (ID: {order.id})</b>\n\n"
+                f"<b>Новый заказ песни! (ID: {order.id})</b>\n\n"
                 f"🎼 <b>Песня:</b> {song.title}\n"
                 f"👨‍🎤 <b>Исполнитель:</b> {song.artist}\n"
                 f"ℹ️ <b>ID песни:</b> {song_id}\n"
@@ -679,10 +829,9 @@
                 f"• Заказано: {moscow_time(order.ordered_at).strftime('%H:%M:%S')}\n"
                 f"• Статус: {ORDER_STATUSES[order.status]}"
             )
-            await notify_admins(order_info)
-
-            # Очищаем состояние перед отправкой нового сообщения
-            await state.clear()
+
+            # Передаем ID заказа в функцию уведомления
+            await notify_admins(order_info, order.id)
 
             await callback_query.message.reply(
                 "✅ Ваш заказ отправлен!\n\n"
@@ -691,7 +840,6 @@
                 parse_mode="HTML"
             )
 
-            # Устанавливаем состояние ready_to_search после отправки сообщения
             await state.set_state(UserState.ready_to_search)
 
         else:
@@ -726,23 +874,26 @@
         await callback_query.message.reply("Произошла ошибка. Пожалуйста, попробуйте еще раз.")
 
 
-async def notify_admins(message_text: str):
-    """Отправка сообщения всем администраторам"""
-    try:
-        session = Session()
+async def notify_admins(order_info: str, order_id: int):
+    """Отправка уведомления администраторам о новом заказе"""
+    session = Session()
+    try:
         admins = session.query(Admin).all()
         for admin in admins:
-            try:
-                await bot.send_message(
-                    admin.telegram_id,
-                    message_text,
-                    parse_mode="HTML"
-                )
-            except Exception as e:
-                logger.error(
-                    f"Error sending message to admin {admin.telegram_id}: {e}")
-    except SQLAlchemyError as e:
-        logger.error(f"Database error in notify_admins: {e}")
+            # Добавляем команды управления в конец сообщения
+            full_message = (
+                f"{order_info}\n\n"
+                f"Действия с заказом:\n"
+                f"/complete_{order_id} - отметить как исполненный\n"
+                f"/cancel_{order_id} - отменить заказ"
+            )
+            await bot.send_message(
+                admin.telegram_id,
+                full_message,
+                parse_mode="HTML"
+            )
+    except Exception as e:
+        logger.error(f"Error in notify_admins: {e}")
     finally:
         session.close()
 
@@ -814,7 +965,7 @@
 
                 order_line = (
                     f"├ {status_emoji} <b>#{order.id}</b> {backing_emoji} "
-                    f"{order.song_artist} - {order.song_title}\n"
+                    f"{order.song_artist} - {order.song_title}({order.song_id})\n"
                     f"│  ⏰ {moscow_time(order.ordered_at).strftime('%H:%M')} → "
                     f"{moscow_time(order.completed_at).strftime('%H:%M')}\n"
                 )
@@ -908,10 +1059,10 @@
         session.close()
 
 
-@dp.message(lambda message: message.text and message.text.startswith(("/complete_", "/cancel_")))
+@dp.message(lambda message: message.text and message.text.startswith(('/complete_', '/cancel_')))
+@dp.message(Command("orders", "completed"))
 async def handle_order_action(message: types.Message):
     """Обработка действий с заказами"""
-    print("handle_order_action")
     try:
         session = Session()
         admin = session.query(Admin).filter_by(
@@ -921,36 +1072,96 @@
             await message.reply("❌ Эта команда доступна только администраторам.")
             return
 
-        action, order_id = message.text.split("_")
-        order = session.query(Order).filter_by(id=int(order_id)).first()
-
-        if not order:
-            await message.reply("❌ Заказ не найден.")
-            return
-
-        if action == "/complete":
-            order.status = "completed"
-            order.completed_at = datetime.now(timezone.utc)
-            status_text = ORDER_STATUSES["completed"]
-        else:
-            order.status = "cancelled"
-            order.completed_at = datetime.now(timezone.utc)
-            status_text = ORDER_STATUSES["cancelled"]
-
-        session.commit()
-
-        # Уведомляем пользователя о статусе заказа
-        user_notification = (
-            f"{status_text}!\n"
-            f"Песня: {order.song_title} - {order.song_artist}\n"
-            f"Время: {moscow_time(order.completed_at).strftime('%H:%M:%S')}"
-        )
-        await bot.send_message(order.user_id, user_notification, parse_mode="HTML")
-        await message.reply(f"{status_text} (ID: {order.id})")
+        # ��бработка команд complete_ и cancel_
+        if message.text.startswith(('/complete_', '/cancel_')):
+            try:
+                action, order_id = message.text.split('_')
+                order_id = int(order_id)
+                order = session.query(Order).filter_by(id=order_id).first()
+
+                if not order:
+                    await message.reply(f"❌ Заказ #{order_id} не найден.")
+                    return
+
+                # Проверяем, не обработан ли уже заказ
+                if order.status != "pending":
+                    await message.reply(
+                        f"❌ Заказ #{order_id} уже обработан.\n"
+                        f"Текущий статус: {ORDER_STATUSES[order.status]}"
+                    )
+                    return
+
+                # Обновляем статус заказа
+                order.status = "completed" if action == "/complete" else "cancelled"
+                order.completed_at = datetime.now(timezone.utc)
+                session.commit()
+
+                # Отправляем подтверждение администратору
+                status_text = "✅ исполнен" if action == "/complete" else "❌ отменен"
+                await message.reply(f"Заказ #{order_id} {status_text}.")
+
+                # Отправляем уведомление клиенту
+                user_notification = (
+                    f"🎵 <b>Обновление статуса заказа #{order.id}</b>\n\n"
+                    f"Песня: {order.song_title}\n"
+                    f"Исполнитель: {order.song_artist}\n"
+                    f"Статус: {ORDER_STATUSES[order.status]}\n"
+                    f"Время: {moscow_time(order.completed_at).strftime('%H:%M:%S')}"
+                    "\n"
+                )
+                user_notification += "Вы прекрасно поёте" if order.status == "completed" else "Жаль, что мы не услышим ваше прекрасное пение"
+                try:
+                    await bot.send_message(
+                        order.user_id,
+                        user_notification,
+                        parse_mode="HTML"
+                    )
+                except Exception as e:
+                    logger.error(
+                        f"Error sending notification to user {order.user_id}: {e}")
+                    await message.reply(
+                        "⚠️ Заказ обработан, но не удалось отправить уведомление клиенту."
+                    )
+
+            except ValueError:
+                await message.reply("❌ Неверный формат команды.")
+                return
+
+        # Обработка команды /orders
+        elif message.text == "/orders":
+            # Получаем только активные (pending) заказы
+            orders = session.query(Order).filter_by(
+                status="pending"
+            ).order_by(Order.ordered_at.desc()).all()
+
+            if not orders:
+                await message.reply("📝 Нет активных заказов.")
+                return
+
+            await message.reply(
+                "📋 <b>Список активных заказов:</b>",
+                parse_mode="HTML"
+            )
+
+            # Отправляем информацию о каждом заказе
+            for order in orders:
+                user = order.user
+                order_info = (
+                    f"🎵 <b>Заказ #{order.id}</b>\n"
+                    f"🎼 <b>Песня:</b> {order.song_title}\n"
+                    f"👨‍🎤 <b>Исполнитель:</b> {order.song_artist}\n"
+                    f"🎹 <b>Тип:</b> {'🎵 С бэк-треком' if order.has_backing else '🎤 Без бэк-трека'}\n"
+                    f"👤 <b>Клиент:</b> {user.display_name} (Столик: {user.table_number})\n"
+                    f"⏰ <b>Заказано:</b> {moscow_time(order.ordered_at).strftime('%H:%M:%S')}\n\n"
+                    f"Действия:\n"
+                    f"/complete_{order.id} - отметить как исполненный\n"
+                    f"/cancel_{order.id} - отменить заказ"
+                )
+                await message.reply(order_info, parse_mode="HTML")
 
     except Exception as e:
         logger.error(f"Error in handle_order_action: {e}")
-        await message.reply("❌ Произошла ошибка при обработке действия.")
+        await message.reply("❌ Произошла ошибка при обработке команды.")
     finally:
         session.close()
 
@@ -1072,7 +1283,7 @@
             else:
                 await message.reply(
                     f"Здравствуйте, {user.display_name}! Ваш столик: {user.table_number}\n"
-                    "Выберите тип поиска:\n\n"
+                    "Выберите тип по��ска:\n\n"
                     "💡 Используйте /reset для сброса регистрации",
                     reply_markup=create_search_type_buttons()
                 )
@@ -1098,6 +1309,8 @@
         if bot.session:
             await bot.session.close()
 
+
+
 if __name__ == "__main__":
     import asyncio
     asyncio.run(run_bot())